--- conflicted
+++ resolved
@@ -26,11 +26,7 @@
     "dotenv": "^16.4.7",
     "exa-js": "^1.0.14",
     "express": "^4.18.2",
-<<<<<<< HEAD
-    "infinite-memory": "^0.1.1",
-=======
     "infinite-memory": "^0.1.3",
->>>>>>> 3d62bc96
     "ioredis": "^5.4.2",
     "uuid": "^13.0.0",
     "zod": "^4.1.8"
