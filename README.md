--- conflicted
+++ resolved
@@ -207,20 +207,6 @@
 See [apps/server/README.md](./apps/server/README.md#deployment) for details.
 
 ## 🛠 Troubleshooting
-<<<<<<< HEAD
-
-**Google OAuth “Unsupported provider: provider is not enabled”** as highlighted in https://github.com/darkresearch/mallory/issues/73
-- **Summary:** Supabase blocks Google sign-in until the provider is enabled in the dashboard.
-- **Steps to reproduce:** run Mallory with valid Supabase env vars, click **Continue with Google**, Supabase returns the 400 error.
-- **Observed behaviour:** Supabase responds with `{"code":400,"error_code":"validation_failed","msg":"Unsupported provider: provider is not enabled"}` and the user cannot sign in.
-- **Root cause:** the Google OAuth provider is disabled by default in Supabase projects.
-- **Fix:**
-  - In the Supabase dashboard open `Authentication → Providers → Google`, flip **Enable** on.
-  - In Google Cloud Console create OAuth credentials (type “Web application”) if you haven’t already.
-    - Add redirect URIs such as `https://<your-supabase-project>.supabase.co/auth/v1/callback`.
-    - Copy the client ID and secret back into Supabase.
-  - Save the provider settings, reload Mallory, and try **Continue with Google** again.
-=======
 ---
 ### Google OAuth “Unsupported provider” — Full Setup Guide (Web + Expo RN)
 The 400 response means Supabase doesn’t know about the Google provider yet. Here’s the full fix, covering both the browser login flow and the native Expo app.
@@ -272,7 +258,6 @@
 - **Expo React Native**: no `exp://` redirect URI is required for the Google Sign-In library Mallory uses. Just ensure the web client ID is configured and Supabase has the provider enabled.
 Once those steps are done, the “Unsupported provider: provider is not enabled” error disappears for both web and native runs.
 ---
->>>>>>> 5cebfe61
 
 ## 🏷️ Version Management
 
